--- conflicted
+++ resolved
@@ -8,6 +8,12 @@
     yield
     end_time = time.time()
     print(f"{message} took {end_time - start_time:.2f} seconds")
+
+def show_section_header(title):
+    """Display a formatted section header."""
+    print(f"\n{'=' * 60}")
+    print(f"{title:^60}")
+    print(f"{'=' * 60}\n")
 
 
 with timer("Importing kura modules"):
@@ -55,7 +61,52 @@
         split="train"
     )
 
-<<<<<<< HEAD
+print(f"Loaded {len(conversations)} conversations successfully!\n")
+
+# Save conversations to JSON for database loading
+show_section_header("Saving Conversations")
+
+with timer("Saving conversations to JSON"):
+    import json
+    import os
+    
+    # Ensure checkpoint directory exists
+    os.makedirs("./tutorial_checkpoints", exist_ok=True)
+    
+    # Convert conversations to JSON format
+    conversations_data = [conv.model_dump() for conv in conversations]
+    
+    # Save to conversations.json
+    with open("./tutorial_checkpoints/conversations.json", "w") as f:
+        json.dump(conversations_data, f, indent=2, default=str)
+    
+print(f"Saved {len(conversations)} conversations to tutorial_checkpoints/conversations.json\n")
+
+# Sample conversation examination
+show_section_header("Sample Data Examination")
+
+sample_conversation = conversations[0]
+
+# Print conversation details
+print("Sample Conversation Details:")
+print(f"Chat ID: {sample_conversation.chat_id}")
+print(f"Created At: {sample_conversation.created_at}")
+print(f"Number of Messages: {len(sample_conversation.messages)}")
+print()
+
+# Sample messages
+print("Sample Messages:")
+for i, msg in enumerate(sample_conversation.messages[:3]):
+    content_preview = msg.content[:100] + "..." if len(msg.content) > 100 else msg.content
+    print(f"  {msg.role}: {content_preview}")
+
+print()
+
+# Processing section
+show_section_header("Conversation Processing")
+
+print("Starting conversation clustering...")
+
 async def process_with_progress():
     """Process conversations step by step using the procedural API."""
     print("Step 1: Generating conversation summaries...")
@@ -105,47 +156,6 @@
 print(f"  • Final reduced clusters: {len(reduced_clusters)}")
 print(f"  • Final projected clusters: {len(projected_clusters)}")
 print(f"  • Checkpoints saved to: {checkpoint_manager.checkpoint_dir}")
-=======
-print(f"Loaded {len(conversations)} conversations successfully!\n")
-
-# Save conversations to JSON for database loading
-show_section_header("Saving Conversations")
-
-with timer("Saving conversations to JSON"):
-    import json
-    import os
-    
-    # Ensure checkpoint directory exists
-    os.makedirs("./tutorial_checkpoints", exist_ok=True)
-    
-    # Convert conversations to JSON format
-    conversations_data = [conv.model_dump() for conv in conversations]
-    
-    # Save to conversations.json
-    with open("./tutorial_checkpoints/conversations.json", "w") as f:
-        json.dump(conversations_data, f, indent=2, default=str)
-    
-print(f"Saved {len(conversations)} conversations to tutorial_checkpoints/conversations.json\n")
-
-# Sample conversation examination
-show_section_header("Sample Data Examination")
-
-sample_conversation = conversations[0]
-
-# Print conversation details
-print("Sample Conversation Details:")
-print(f"Chat ID: {sample_conversation.chat_id}")
-print(f"Created At: {sample_conversation.created_at}")
-print(f"Number of Messages: {len(sample_conversation.messages)}")
-print()
-
-# Sample messages
-print("Sample Messages:")
-for i, msg in enumerate(sample_conversation.messages[:3]):
-    content_preview = msg.content[:100] + "..." if len(msg.content) > 100 else msg.content
-    print(f"  {msg.role}: {content_preview}")
-
->>>>>>> be47ab2f
 print()
 
 print("="*80)
